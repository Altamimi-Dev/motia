--- conflicted
+++ resolved
@@ -1,7 +1,3 @@
-<<<<<<< HEAD
-import colors from 'colors'
-=======
->>>>>>> 787efdb8
 import { buildValidation } from '../build/build-validation'
 import { cloudCli } from '../cli'
 import { handler } from '../config-utils'
@@ -17,13 +13,8 @@
   .description('Deploy a new version to Motia Cloud')
   .requiredOption('-k, --api-key <key>', 'The API key for authentication', process.env.MOTIA_API_KEY)
   .requiredOption('-v, --version-name <version>', 'The version to deploy')
-<<<<<<< HEAD
-  .option('-p, --project-id <id>', 'Project ID')
-  .option('-s, --environment-id <id>', 'Environment ID')
-=======
   .option('-p, --project-id <id>', 'Project ID (Deprecated)')
   .option('-s, --environment-id <id>', 'Environment ID', process.env.MOTIA_ENVIRONMENT_ID)
->>>>>>> 787efdb8
   .option('-e, --env-file <path>', 'Path to environment file')
   .option('-n, --project-name <name>', 'Project name (used when creating a new project)', '')
   .action(
@@ -31,33 +22,6 @@
       const listener = new CliListener(context)
       const builder = await build(listener)
       const isValid = buildValidation(builder, listener)
-<<<<<<< HEAD
-
-      if (!isValid) {
-        process.exit(1)
-      }
-
-      context.log('build-completed', (message) => message.tag('success').append('Build completed'))
-      context.log('creating-deployment', (message) => message.tag('progress').append('Creating deployment...'))
-
-      const deployment = await cloudApi.createDeployment({
-        apiKey: arg.apiKey,
-        versionName: arg.versionName,
-        environmentId: arg.environmentId,
-      }).catch((error) => {
-        context.log('creating-deployment', (message) => message.tag('failed').append('Failed to create deployment'))
-        throw error
-      })
-
-      context.log('creating-deployment', (message) => message.tag('success').append('Deployment created'))
-      context.log('uploading-artifacts', (message) => message.tag('progress').append('Uploading artifacts...'))
-
-      await uploadArtifacts(builder, deployment.deploymentToken, listener)
-
-      context.log('uploading-artifacts', (message) => message.tag('success').append('Artifacts uploaded'))
-      context.log('starting-deployment', (message) => message.tag('progress').append('Starting deployment...'))
-
-=======
 
       if (!isValid) {
         process.exit(1)
@@ -86,7 +50,6 @@
       context.log('uploading-artifacts', (message) => message.tag('success').append('Artifacts uploaded'))
       context.log('starting-deployment', (message) => message.tag('progress').append('Starting deployment...'))
 
->>>>>>> 787efdb8
       await deploy({
         envVars: loadEnvData(arg.envFile, context),
         deploymentId: deployment.deploymentId,
