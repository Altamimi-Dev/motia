--- conflicted
+++ resolved
@@ -9,14 +9,11 @@
 import { addPackageToArchive } from './add-package-to-archive'
 import { BuildListener } from '../../../new-deployment/listeners/listener.types'
 import { distDir } from '../../../new-deployment/constants'
-<<<<<<< HEAD
 
 interface PythonBuilderData {
   packages: Array<{ name: string; version: string }>;
   files: string[];
 }
-=======
->>>>>>> 787efdb8
 
 export class PythonBuilder implements StepBuilder {
   constructor(
@@ -52,10 +49,6 @@
   async build(step: Step): Promise<void> {
     const entrypointPath = step.filePath.replace(this.builder.projectDir, '')
     const bundlePath = path.join('python', entrypointPath.replace(/(.*)\.py$/, '$1.zip'))
-<<<<<<< HEAD
-=======
-    const normalizedEntrypointPath = entrypointPath.replace(/[.]step.py$/, '_step.py')
->>>>>>> 787efdb8
     const outfile = path.join(distDir, bundlePath)
 
     try {
@@ -66,33 +59,12 @@
       // Create the step zip archive
       const stepArchiver = new Archiver(outfile)
 
-<<<<<<< HEAD
       // Build the step
       const stepPath = await this.buildStep(step, stepArchiver)
-=======
-      stepArchiver.append(
-        fs.createReadStream(step.filePath),
-        path.relative(this.builder.projectDir, normalizedEntrypointPath),
-      )
-
-      // Add all imported files to archive
-      this.listener.onBuildProgress(step, 'Adding imported files to archive...')
-      const sitePackagesDir = `${process.env.PYTHON_SITE_PACKAGES}-lambda`
->>>>>>> 787efdb8
 
       // Add static files to the archive
       includeStaticFiles([step], this.builder, stepArchiver)
 
-<<<<<<< HEAD
-=======
-      if (packages.length > 0) {
-        await Promise.all(
-          packages.map(async (packageName) => addPackageToArchive(stepArchiver, sitePackagesDir, packageName)),
-        )
-        this.listener.onBuildProgress(step, `Added ${packages.length} packages to archive`)
-      }
-
->>>>>>> 787efdb8
       // Finalize the archive and wait for completion
       const size = await stepArchiver.finalize()
 
@@ -115,11 +87,7 @@
 
     const zipName = 'router-python.zip'
     const archive = new Archiver(path.join(distDir, zipName))
-<<<<<<< HEAD
-    const dependencies = ['fastapi', 'uvicorn', 'pydantic', 'pydantic_core', 'uvloop', 'starlette', 'typing_inspection']
-=======
     const dependencies = ['uvicorn', 'pydantic', 'pydantic_core', 'uvloop', 'starlette', 'typing_inspection']
->>>>>>> 787efdb8
     const lambdaSitePackages = `${process.env.PYTHON_SITE_PACKAGES}-lambda`
     await Promise.all(
       dependencies.map(async (packageName) => addPackageToArchive(archive, lambdaSitePackages, packageName)),
