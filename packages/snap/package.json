{
  "name": "motia",
  "description": "Code-first framework for intelligent workflows",
<<<<<<< HEAD
  "version": "0.2.1-beta.45",
=======
  "version": "0.2.1-beta.48",
>>>>>>> 776926e5
  "license": "MIT",
  "repository": {
    "type": "git",
    "url": "https://github.com/motiadev/motia.git"
  },
  "main": "dist/cjs/index.js",
  "module": "dist/esm/index.js",
  "types": "dist/types/index.d.ts",
  "exports": {
    ".": {
      "require": "./dist/cjs/index.js",
      "import": "./dist/esm/index.js",
      "types": "./dist/types/index.d.ts"
    },
    "./workbench": {
      "require": "./dist/cjs/workbench.js",
      "import": "./dist/esm/workbench.js",
      "types": "./dist/types/workbench.d.ts"
    }
  },
  "bin": {
    "motia": "dist/cjs/cli.js"
  },
  "files": [
    "dist"
  ],
  "scripts": {
    "move:templates": "sh scripts/move-templates.sh",
    "move:python": "sh scripts/move-python.sh",
    "move:dot-files": "sh scripts/move-dot-files.sh",
    "build": "sh scripts/build.sh",
    "lint": "eslint --config ../../eslint.config.js"
  },
  "dependencies": {
    "@motiadev/core": "workspace:*",
    "@motiadev/workbench": "workspace:*",
    "motia": "workspace:*",
    "archiver": "^7.0.1",
    "axios": "^1.8.2",
    "chokidar": "^4.0.3",
    "colors": "^1.4.0",
    "commander": "^13.0.0",
    "dotenv": "^16.4.7",
    "esbuild": "^0.25.0",
    "figlet": "^1.8.0",
    "form-data": "^4.0.0",
    "glob": "^11.0.1",
    "inquirer": "^8.2.5",
    "ts-node": "^10.9.2",
    "yaml": "^2.7.0"
  },
  "devDependencies": {
    "@types/archiver": "^6.0.3",
    "@types/figlet": "^1.7.0",
    "@types/form-data": "^2.5.0",
    "@types/inquirer": "^9.0.7",
    "@types/jest": "^29.5.14",
    "jest": "^29.7.0",
    "ts-jest": "^29.2.5",
    "typescript": "^5.7.2",
    "typescript-transform-paths": "^3.5.3"
  }
}<|MERGE_RESOLUTION|>--- conflicted
+++ resolved
@@ -1,11 +1,7 @@
 {
   "name": "motia",
   "description": "Code-first framework for intelligent workflows",
-<<<<<<< HEAD
-  "version": "0.2.1-beta.45",
-=======
   "version": "0.2.1-beta.48",
->>>>>>> 776926e5
   "license": "MIT",
   "repository": {
     "type": "git",
