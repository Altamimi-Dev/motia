--- conflicted
+++ resolved
@@ -2,17 +2,8 @@
   "title": "Getting Started", 
   "defaultOpen": true,
   "pages": [
-<<<<<<< HEAD
-    "quick-start", 
-    "project-structure",
+    "quick-start",
     "build-your-first-app",
-    "build-your-first-background-jobs",
-    "prerequisites",
-    "build-your-first-api",
-    "core-concepts"
-=======
-    "quick-start",
-    "build-your-first-app"
->>>>>>> 7de734f5
+    "build-your-first-background-jobs"
   ]
 }