--- conflicted
+++ resolved
@@ -1,12 +1,8 @@
 {
   "name": "@motiadev/stream-client-browser",
   "description": "Motia Stream Client Package – Responsible for managing streams of data.",
-<<<<<<< HEAD
-  "version": "0.2.1-beta.50",
-=======
   "version": "0.2.1-beta.48",
   "license": "MIT",
->>>>>>> c27e9a95
   "main": "dist/index.js",
   "types": "dist/index.d.ts",
   "scripts": {
