import path from 'path'
import { StepConfig } from './types'
import { globalLogger } from './logger'
<<<<<<< HEAD
import { ProcessManager } from './process-communication/process-manager'
=======
import { StateStreamConfig } from './types-stream'
>>>>>>> 776926e5

const getLanguageBasedRunner = (
  stepFilePath = '',
): {
  command: string
  runner: string
  args: string[]
} => {
  const isPython = stepFilePath.endsWith('.py')
  const isRuby = stepFilePath.endsWith('.rb')
  const isNode = stepFilePath.endsWith('.js') || stepFilePath.endsWith('.ts')

  if (isPython) {
    const pythonRunner = path.join(__dirname, 'python', 'get-config.py')
    return { runner: pythonRunner, command: 'python', args: [] }
  } else if (isRuby) {
    const rubyRunner = path.join(__dirname, 'ruby', 'get-config.rb')
    return { runner: rubyRunner, command: 'ruby', args: [] }
  } else if (isNode) {
    if (process.env._MOTIA_TEST_MODE === 'true') {
      const nodeRunner = path.join(__dirname, 'node', 'get-config.ts')
      return { runner: nodeRunner, command: 'node', args: ['-r', 'ts-node/register'] }
    }

    const nodeRunner = path.join(__dirname, 'node', 'get-config.js')
    return { runner: nodeRunner, command: 'node', args: [] }
  }

  throw Error(`Unsupported file extension ${stepFilePath}`)
}

export const getStepConfig = (file: string): Promise<StepConfig | null> => {
  const { runner, command, args } = getLanguageBasedRunner(file)

  return new Promise((resolve, reject) => {
    let config: StepConfig | null = null

    // Create process manager for unified communication handling
    const processManager = new ProcessManager({
      command,
      args: [...args, runner, file],
      logger: globalLogger,
      context: 'Config'
    })

    processManager.spawn().then(() => {
      // Use onMessage to handle direct config messages (not RPC format)
      processManager.onMessage<StepConfig>((message) => {
        config = message
        globalLogger.debug(`[Config] Read config via ${processManager.commType?.toUpperCase()}`, { 
          config,
          communicationType: processManager.commType 
        })
        resolve(config)
        processManager.kill()
      })

      // Handle process close
      processManager.onProcessClose((code) => {
        processManager.close()
        if (config) {
          return // Config was already resolved
        } else if (code !== 0) {
          reject(`Process exited with code ${code}`)
        } else if (!config) {
          reject(`No config found for file ${file}`)
        }
      })

      // Handle process errors
      processManager.onProcessError((error) => {
        processManager.close()
        if (error.code === 'ENOENT') {
          reject(`Executable ${command} not found`)
        } else {
          reject(error)
        }
      })

    }).catch((error) => {
      reject(`Failed to spawn process: ${error}`)
    })
  })
}
export const getStreamConfig = (file: string): Promise<StateStreamConfig | null> => {
  const { runner, command, args } = getLanguageBasedRunner(file)

  return new Promise((resolve, reject) => {
    let config: StateStreamConfig | null = null

    const child = spawn(command, [...args, runner, file], {
      stdio: ['inherit', 'inherit', 'inherit', 'ipc'],
    })

    child.on('message', (message: StateStreamConfig) => {
      globalLogger.debug('[Config] Read config', { config: message })
      config = message
      resolve(config)
      child.kill() // we can kill the child process since we already received the message
    })

    child.on('close', (code) => {
      if (config) {
        return // Config was already resolved
      } else if (code !== 0) {
        reject(`Process exited with code ${code}`)
      } else if (!config) {
        reject(`No config found for file ${file}`)
      }
    })

    child.on('error', (error: { code?: string }) => {
      if (error.code === 'ENOENT') {
        reject(`Executable ${command} not found`)
      } else {
        reject(error)
      }
    })
  })
}<|MERGE_RESOLUTION|>--- conflicted
+++ resolved
@@ -1,11 +1,8 @@
 import path from 'path'
 import { StepConfig } from './types'
 import { globalLogger } from './logger'
-<<<<<<< HEAD
+import { StateStreamConfig } from './types-stream'
 import { ProcessManager } from './process-communication/process-manager'
-=======
-import { StateStreamConfig } from './types-stream'
->>>>>>> 776926e5
 
 const getLanguageBasedRunner = (
   stepFilePath = '',
@@ -55,9 +52,9 @@
       // Use onMessage to handle direct config messages (not RPC format)
       processManager.onMessage<StepConfig>((message) => {
         config = message
-        globalLogger.debug(`[Config] Read config via ${processManager.commType?.toUpperCase()}`, { 
+        globalLogger.debug(`[Config] Read config via ${processManager.commType?.toUpperCase()}`, {
           config,
-          communicationType: processManager.commType 
+          communicationType: processManager.commType
         })
         resolve(config)
         processManager.kill()
@@ -90,39 +87,56 @@
     })
   })
 }
+
 export const getStreamConfig = (file: string): Promise<StateStreamConfig | null> => {
   const { runner, command, args } = getLanguageBasedRunner(file)
 
   return new Promise((resolve, reject) => {
     let config: StateStreamConfig | null = null
 
-    const child = spawn(command, [...args, runner, file], {
-      stdio: ['inherit', 'inherit', 'inherit', 'ipc'],
+    const processManager = new ProcessManager({
+      command,
+      args: [...args, runner, file],
+      logger: globalLogger,
+      context: 'Config'
     })
 
-    child.on('message', (message: StateStreamConfig) => {
-      globalLogger.debug('[Config] Read config', { config: message })
-      config = message
-      resolve(config)
-      child.kill() // we can kill the child process since we already received the message
-    })
+    processManager.spawn().then(() => {
+      // Use onMessage to handle direct config messages (not RPC format)
+      processManager.onMessage<StateStreamConfig>((message) => {
+        config = message
+        globalLogger.debug(`[Config] Read config via ${processManager.commType?.toUpperCase()}`, {
+          config,
+          communicationType: processManager.commType
+        })
+        resolve(config)
+        processManager.kill()
+      })
 
-    child.on('close', (code) => {
-      if (config) {
-        return // Config was already resolved
-      } else if (code !== 0) {
-        reject(`Process exited with code ${code}`)
-      } else if (!config) {
-        reject(`No config found for file ${file}`)
-      }
-    })
+      // Handle process close
+      processManager.onProcessClose((code) => {
+        processManager.close()
+        if (config) {
+          return // Config was already resolved
+        } else if (code !== 0) {
+          reject(`Process exited with code ${code}`)
+        } else if (!config) {
+          reject(`No config found for file ${file}`)
+        }
+      })
 
-    child.on('error', (error: { code?: string }) => {
-      if (error.code === 'ENOENT') {
-        reject(`Executable ${command} not found`)
-      } else {
-        reject(error)
-      }
+      // Handle process errors
+      processManager.onProcessError((error) => {
+        processManager.close()
+        if (error.code === 'ENOENT') {
+          reject(`Executable ${command} not found`)
+        } else {
+          reject(error)
+        }
+      })
+
+    }).catch((error) => {
+      reject(`Failed to spawn process: ${error}`)
     })
   })
-}+}
