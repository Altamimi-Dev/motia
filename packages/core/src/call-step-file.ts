--- conflicted
+++ resolved
@@ -1,20 +1,11 @@
-<<<<<<< HEAD
 import { Event, EventManager, InternalStateManager, Step } from './types'
-=======
-import { spawn } from 'child_process'
->>>>>>> 776926e5
 import path from 'path'
 import { LockedData } from './locked-data'
 import { BaseLogger, Logger } from './logger'
 import { Printer } from './printer'
-<<<<<<< HEAD
-import { ProcessManager } from './process-communication/process-manager'
-=======
-import { RpcProcessor } from './step-handler-rpc-processor'
-import { EmitData, EventManager, InternalStateManager, Step } from './types'
 import { isAllowedToEmit } from './utils'
 import { BaseStreamItem } from './types-stream'
->>>>>>> 776926e5
+import { ProcessManager } from './process-communication/process-manager'
 
 type StateGetInput = { traceId: string; key: string }
 type StateSetInput = { traceId: string; key: string; value: unknown }
@@ -86,7 +77,6 @@
       context: 'StepExecution'
     })
 
-<<<<<<< HEAD
     processManager.spawn().then(() => {
       // Register all step handlers
       processManager.handler<StateGetInput>('close', async () => processManager.kill())
@@ -104,6 +94,19 @@
         }
 
         return eventManager.emit({ ...input, traceId, flows: step.config.flows, logger }, step.filePath)
+      })
+
+      Object.entries(streamConfig).forEach(([name, streamFactory]) => {
+        const stateStream = streamFactory()
+
+        processManager.handler<StateStreamGetInput>(`streams.${name}.get`, (input) => stateStream.get(input.id))
+        processManager.handler<StateStreamMutateInput>(`streams.${name}.update`, (input) =>
+          stateStream.update(input.id, input.data),
+        )
+        processManager.handler<StateStreamGetInput>(`streams.${name}.delete`, (input) => stateStream.delete(input.id))
+        processManager.handler<StateStreamMutateInput>(`streams.${name}.create`, (input) =>
+          stateStream.create(input.id, input.data),
+        )
       })
 
       // Handle stdout for non-RPC mode (logging)
@@ -141,69 +144,6 @@
 
     }).catch((error) => {
       reject(`Failed to spawn process: ${error}`)
-=======
-    const emit = async (input: EmitData) => {
-      if (!isAllowedToEmit(step, input.topic)) {
-        return printer.printInvalidEmit(step, input.topic)
-      }
-
-      return eventManager.emit({ ...input, traceId, flows: step.config.flows, logger }, step.filePath)
-    }
-
-    const rpcProcessor = new RpcProcessor(child)
-
-    Object.entries(streamConfig).forEach(([name, streamFactory]) => {
-      const stateStream = streamFactory()
-
-      rpcProcessor.handler<StateStreamGetInput>(`streams.${name}.get`, (input) => stateStream.get(input.id))
-      rpcProcessor.handler<StateStreamMutateInput>(`streams.${name}.update`, (input) =>
-        stateStream.update(input.id, input.data),
-      )
-      rpcProcessor.handler<StateStreamGetInput>(`streams.${name}.delete`, (input) => stateStream.delete(input.id))
-      rpcProcessor.handler<StateStreamMutateInput>(`streams.${name}.create`, (input) =>
-        stateStream.create(input.id, input.data),
-      )
-    })
-
-    rpcProcessor.handler<StateGetInput>('close', async () => child.kill())
-    rpcProcessor.handler<StateGetInput>('log', async (input: unknown) => logger.log(input))
-    rpcProcessor.handler<StateGetInput>('state.get', (input) => state.get(input.traceId, input.key))
-    rpcProcessor.handler<StateSetInput>('state.set', (input) => state.set(input.traceId, input.key, input.value))
-    rpcProcessor.handler<StateDeleteInput>('state.delete', (input) => state.delete(input.traceId, input.key))
-    rpcProcessor.handler<StateClearInput>('state.clear', (input) => state.clear(input.traceId))
-    rpcProcessor.handler<TData>('result', async (input) => {
-      result = input
-    })
-    rpcProcessor.handler<EmitData>('emit', emit)
-
-    rpcProcessor.init()
-
-    child.stdout?.on('data', (data) => {
-      try {
-        const message = JSON.parse(data.toString())
-        logger.log(message)
-      } catch {
-        logger.info(Buffer.from(data).toString())
-      }
-    })
-
-    child.stderr?.on('data', (data) => logger.error(Buffer.from(data).toString()))
-
-    child.on('close', (code) => {
-      if (code !== 0 && code !== null) {
-        reject(`Process exited with code ${code}`)
-      } else {
-        resolve(result)
-      }
-    })
-
-    child.on('error', (error: { code?: string }) => {
-      if (error.code === 'ENOENT') {
-        reject(`Executable ${command} not found`)
-      } else {
-        reject(error)
-      }
->>>>>>> 776926e5
     })
   })
 }